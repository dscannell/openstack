#!/usr/bin/env python
# Copyright 2011 GridCentric Inc.
# All Rights Reserved.
#
#    Licensed under the Apache License, Version 2.0 (the "License"); you may
#    not use this file except in compliance with the License. You may obtain
#    a copy of the License at
#
#         http://www.apache.org/licenses/LICENSE-2.0
#
#    Unless required by applicable law or agreed to in writing, software
#    distributed under the License is distributed on an "AS IS" BASIS, WITHOUT
#    WARRANTIES OR CONDITIONS OF ANY KIND, either express or implied. See the
#    License for the specific language governing permissions and limitations
#    under the License.


import unittest
import os
import shutil

from nova import db
from nova.db import migration
from nova import flags
from nova import context
from nova import exception
from nova.compute import vm_states

# Setup VMS environment.
os.environ['VMS_SHELF_PATH'] = '.'

import vms.virt as virt
import vms.config as vmsconfig
import vms.threadpool

import gridcentric.nova.extension as gridcentric
import gridcentric.nova.extension.manager as gc_manager

import gridcentric.tests.utils as utils

FLAGS = flags.FLAGS
<<<<<<< HEAD
=======
flags.DEFINE_string('stub_network', False,
                    'Stub network related code (primarily used for testing)')
>>>>>>> 515fe12f

class GridCentricTestCase(unittest.TestCase):

    def setUp(self):

        FLAGS.connection_type = 'fake'
        FLAGS.stub_network = True
        # Copy the clean database over
        shutil.copyfile(os.path.join(FLAGS.state_path, FLAGS.sqlite_clean_db),
                        os.path.join(FLAGS.state_path, FLAGS.sqlite_db))

        # Point the vms shared directory so that it is not the default (which may not exists, and
        # we don't really want to create). Since the tests use the dummy hypervisor we do not need
        # to worry about leftover artifacts.
        vmsconfig.SHARED = os.getcwd()

        # For the sake of the unit test we substitute the thread submission to just execute the
        # function instead. This is important for 2 reasons: 
        #   1. Its hard to unit test and reason against concurrent behaviour.
        #   2. We do not want another thread to be executing and hitting the db while we are
        #      in the process fo cleaning it up.
        self.old_vms_thread_submit = vms.threadpool.submit
        vms.threadpool.submit = lambda x: x()

        self.gridcentric = gc_manager.GridCentricManager()
        self.gridcentric_api = gridcentric.API()
        self.context = context.RequestContext('fake', 'fake', True)

    def tearDown(self):
        # Bring things back to normal.
        vms.threadpool.submit = self.old_vms_thread_submit

    def test_bless_instance(self):
        instance_id = utils.create_instance(self.context)

        num_instance_before = len(db.instance_get_all(self.context))
        self.gridcentric.bless_instance(self.context, instance_id)

        # Ensure that we have a 2nd instance in the database that is a "clone"
        # of our original instance.
        instances = db.instance_get_all(self.context)
        self.assertTrue(len(instances) == (num_instance_before + 1),
                        "There should be one new instances after blessing.")

        # The virtual machine should be marked that it is now blessed.
        metadata = db.instance_metadata_get(self.context, instance_id + 1)
        self.assertTrue(metadata.has_key('blessed'),
                        "The instance should have a bless metadata after being blessed.")
        self.assertTrue(metadata['blessed'] == '1',
            "The instance should have the bless metadata set to true after being blessed. " \
          + "(value=%s)" % (metadata['blessed']))

    def test_bless_instance_twice(self):

        instance_id = utils.create_instance(self.context)

        num_instance_before = len(db.instance_get_all(self.context))
        self.gridcentric.bless_instance(self.context, instance_id)
        self.gridcentric.bless_instance(self.context, instance_id)

        instances = db.instance_get_all(self.context)
        self.assertTrue(len(instances) == num_instance_before + 2,
                        "There should be 2 more instances because we blessed twice.")

    def test_bless_nonexisting_instance(self):
        try:
            self.gridcentric.bless_instance(self.context, 1500)
            self.fail("Suspending a non-existing instance should fail.")
        except exception.InstanceNotFound, e:
            pass # Success

    def test_bless_a_blessed_instance(self):

        instance_id = utils.create_instance(self.context)
        self.gridcentric.bless_instance(self.context, instance_id)

        blessed_id = instance_id + 1
        no_exception = False
        try:
            self.gridcentric.bless_instance(self.context, blessed_id)
            no_exception = True
        except Exception, e:
            pass # success

        if no_exception:
            self.fail("Should not be able to bless a blessed instance.")

    def test_bless_a_launched_instance(self):

        instance_id = utils.create_instance(self.context)
        self.gridcentric.bless_instance(self.context, instance_id)
        blessed_id = instance_id + 1

        self.gridcentric.launch_instance(self.context, blessed_id)
        launched_id = blessed_id + 1

        no_exception = False
        try:
            self.gridcentric.bless_instance(self.context, launched_id)
            no_exception = True
        except:
            pass # success

        if no_exception:
            self.fail("Should not be able to bless a launched instance.")

    def test_bless_a_non_active_instance(self):

        instance_id = utils.create_instance(self.context, {'vm_state':vm_states.BUILDING})

        no_exception = False
        try:
            self.gridcentric.bless_instance(self.context, instance_id)
            no_exception = True
        except:
            pass # success

        if no_exception:
            self.fail("Should not be able to bless an instance in a non-active state")

    def test_discard_a_blessed_instance(self):

        instance_id = utils.create_instance(self.context)
        self.gridcentric.bless_instance(self.context, instance_id)
        blessed_id = instance_id + 1

        self.gridcentric.discard_instance(self.context, blessed_id)

        try:
            db.instance_get(self.context, blessed_id)
            self.fail("The blessed instance should no longer exists after being discarded.")
        except exception.InstanceNotFound:
            pass

    def test_discard_a_blessed_instance_with_remaining_launched_ones(self):

        instance_id = utils.create_instance(self.context)
        self.gridcentric.bless_instance(self.context, instance_id)
        blessed_id = instance_id + 1

        self.gridcentric.launch_instance(self.context, blessed_id)

        no_exception = False
        try:
            self.gridcentric.discard_instance(self.context, blessed_id)
            no_exception = True
        except:
            pass  # success

        if no_exception:
            self.fail("Should not be able to discard a blessed instance while launched ones still remain.")

    def test_launch_instance(self):

        instance_id = utils.create_instance(self.context)
        self.gridcentric.bless_instance(self.context, instance_id)
        blessed_instance_id = instance_id + 1
        self.gridcentric.launch_instance(self.context, blessed_instance_id)

        launched_instance_id = blessed_instance_id + 1
        metadata = db.instance_metadata_get(self.context, launched_instance_id)
        self.assertTrue(metadata.has_key('launched_from'),
                        "The instance should have a 'launched from' metadata after being launched.")
        self.assertTrue(metadata['launched_from'] == '%s' % (blessed_instance_id),
            "The instance should have the 'launched from' metadata set to blessed instanced id after being launched. " \
          + "(value=%s)" % (metadata['launched_from']))

    def test_launch_not_blessed_image(self):

        instance_id = utils.create_instance(self.context)

        try:
            self.gridcentric.launch_instance(self.context, instance_id)
            self.fail("Should not be able to launch and instance that has not been blessed.")
        except exception.Error, e:
            pass # Success!

    def test_launch_instance_twice(self):

        instance_id = utils.create_instance(self.context)
        self.gridcentric.bless_instance(self.context, instance_id)

        blessed_instance_id = instance_id + 1
        self.gridcentric.launch_instance(self.context, blessed_instance_id)
        launched_instance_id = blessed_instance_id + 1
        metadata = db.instance_metadata_get(self.context, launched_instance_id)
        self.assertTrue(metadata.has_key('launched_from'),
                        "The instance should have a 'launched from' metadata after being launched.")
        self.assertTrue(metadata['launched_from'] == '%s' % (blessed_instance_id),
            "The instance should have the 'launched from' metadata set to blessed instanced id after being launched. " \
          + "(value=%s)" % (metadata['launched_from']))

        self.gridcentric.launch_instance(self.context, blessed_instance_id)
        launched_instance_id = blessed_instance_id + 2
        metadata = db.instance_metadata_get(self.context, launched_instance_id)
        self.assertTrue(metadata.has_key('launched_from'),
                        "The instance should have a 'launched from' metadata after being launched.")
        self.assertTrue(metadata['launched_from'] == '%s' % (blessed_instance_id),
            "The instance should have the 'launched from' metadata set to blessed instanced id after being launched. " \
          + "(value=%s)" % (metadata['launched_from']))<|MERGE_RESOLUTION|>--- conflicted
+++ resolved
@@ -39,11 +39,6 @@
 import gridcentric.tests.utils as utils
 
 FLAGS = flags.FLAGS
-<<<<<<< HEAD
-=======
-flags.DEFINE_string('stub_network', False,
-                    'Stub network related code (primarily used for testing)')
->>>>>>> 515fe12f
 
 class GridCentricTestCase(unittest.TestCase):
 

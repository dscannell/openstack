# Copyright 2011 GridCentric Inc.
# All Rights Reserved.
#
#    Licensed under the Apache License, Version 2.0 (the "License"); you may
#    not use this file except in compliance with the License. You may obtain
#    a copy of the License at
#
#         http://www.apache.org/licenses/LICENSE-2.0
#
#    Unless required by applicable law or agreed to in writing, software
#    distributed under the License is distributed on an "AS IS" BASIS, WITHOUT
#    WARRANTIES OR CONDITIONS OF ANY KIND, either express or implied. See the
#    License for the specific language governing permissions and limitations
#    under the License.


"""Handles all requests relating to GridCentric functionality."""

from nova import compute
from nova import flags
from nova import log as logging
from nova.db import base
from nova import quota
from nova import exception as novaexc
from nova import rpc
from nova.openstack.common import cfg

LOG = logging.getLogger('gridcentric.nova.api')
FLAGS = flags.FLAGS

gridcentric_api_opts = [
               cfg.StrOpt('gridcentric_topic',
               default='gridcentric',
               help='the topic gridcentric nodes listen on') ]
FLAGS.register_opts(gridcentric_api_opts)

class API(base.Base):
    """API for interacting with the gridcentric manager."""

    def __init__(self, **kwargs):
        super(API, self).__init__(**kwargs)
        self.compute_api = compute.API()

    def get(self, context, instance_uuid):
        """Get a single instance with the given instance_uuid."""
        rv = self.db.instance_get_by_uuid(context, instance_uuid)
        return dict(rv.iteritems())

    def _cast_gridcentric_message(self, method, context, instance_uuid, host=None,
                              params=None):
        """Generic handler for RPC casts to gridcentric. This does not block for a response.

        :param params: Optional dictionary of arguments to be passed to the
                       gridcentric worker

        :returns: None
        """

        if not params:
            params = {}
        if not host:
            instance = self.get(context, instance_uuid)
            host = instance['host']
        queue = self.db.queue_get_for(context, FLAGS.gridcentric_topic, host)
        params['instance_uuid'] = instance_uuid
        kwargs = {'method': method, 'args': params}
        rpc.cast(context, queue, kwargs)

    def _call_gridcentric_message(self, method, context, instance_uuid, host=None,
                              params=None):
        """Generic handler for RPC call to gridcentric. This will block for a response.

        :param params: Optional dictionary of arguments to be passed to the
                       gridcentric worker

        :returns: None
        """

        if not params:
            params = {}
        if not host:
            instance = self.get(context, instance_uuid)
            host = instance['host']
        queue = self.db.queue_get_for(context, FLAGS.gridcentric_topic, host)
        params['instance_uuid'] = instance_uuid
        kwargs = {'method': method, 'args': params}
        rpc.call(context, queue, kwargs)

    def _check_quota(self, context, instance_uuid):
        # Check the quota to see if we can launch a new instance.
        instance = self.get(context, instance_uuid)
        instance_type = instance['instance_type']
        metadata = instance['metadata']

        # check the quota to if we can launch a single instance.
        num_instances = quota.allowed_instances(context, 1, instance['instance_type'])
        if num_instances < 1:
            pid = context.project_id
            LOG.warn(_("Quota exceeded for %(pid)s,"
                    " tried to launch an instance"))
            if num_instances <= 0:
                message = _("Instance quota exceeded. You cannot run any "
                            "more instances of this type.")
            else:
                message = _("Instance quota exceeded. You can only run %s "
                            "more instances of this type.") % num_instances
<<<<<<< HEAD
            raise novaexc.QuotaError(code="InstanceLimitExceeded")
=======
            raise quota.QuotaError(message, "InstanceLimitExceeded")
>>>>>>> 515fe12f

        # check against metadata
        metadata = self.db.instance_metadata_get(context, instance['id'])
        self.compute_api._check_metadata_properties_quota(context, metadata)

    def bless_instance(self, context, instance_uuid):
        LOG.debug(_("Casting gridcentric message for bless_instance") % locals())
        self._cast_gridcentric_message('bless_instance', context, instance_uuid)

    def discard_instance(self, context, instance_uuid):
        LOG.debug(_("Casting gridcentric message for discard_instance") % locals())
        self._cast_gridcentric_message('discard_instance', context, instance_uuid)

    def launch_instance(self, context, instance_uuid):
        pid = context.project_id
        uid = context.user_id

<<<<<<< HEAD
        self._check_quota(context, instance_uuid)

        instance = self.get(context, instance_uuid)
=======
        self._check_quota(context, instance_id)
>>>>>>> 515fe12f

        LOG.debug(_("Casting to scheduler for %(pid)s/%(uid)s's"
                    " instance %(instance_uuid)s") % locals())
        rpc.cast(context,
                     FLAGS.scheduler_topic,
                     {"method": "launch_instance",
                      "args": {"topic": FLAGS.gridcentric_topic,
                               "instance_uuid": instance_uuid}})

    def list_launched_instances(self, context, instance_uuid):
        filter = {
                  'metadata':{'launched_from':'%s' % instance_uuid},
                  'deleted':False
                  }
        launched_instances = self.compute_api.get_all(context, filter)
        return launched_instances

    def list_blessed_instances(self, context, instance_uuid):
        filter = {
                  'metadata':{'blessed_from':'%s' % instance_uuid},
                  'deleted':False
                  }
        blessed_instances = self.compute_api.get_all(context, filter)
        return blessed_instances<|MERGE_RESOLUTION|>--- conflicted
+++ resolved
@@ -104,11 +104,7 @@
             else:
                 message = _("Instance quota exceeded. You can only run %s "
                             "more instances of this type.") % num_instances
-<<<<<<< HEAD
             raise novaexc.QuotaError(code="InstanceLimitExceeded")
-=======
-            raise quota.QuotaError(message, "InstanceLimitExceeded")
->>>>>>> 515fe12f
 
         # check against metadata
         metadata = self.db.instance_metadata_get(context, instance['id'])
@@ -126,13 +122,8 @@
         pid = context.project_id
         uid = context.user_id
 
-<<<<<<< HEAD
         self._check_quota(context, instance_uuid)
-
         instance = self.get(context, instance_uuid)
-=======
-        self._check_quota(context, instance_id)
->>>>>>> 515fe12f
 
         LOG.debug(_("Casting to scheduler for %(pid)s/%(uid)s's"
                     " instance %(instance_uuid)s") % locals())

# Copyright 2011 GridCentric Inc.
# All Rights Reserved.
#
#    Licensed under the Apache License, Version 2.0 (the "License"); you may
#    not use this file except in compliance with the License. You may obtain
#    a copy of the License at
#
#         http://www.apache.org/licenses/LICENSE-2.0
#
#    Unless required by applicable law or agreed to in writing, software
#    distributed under the License is distributed on an "AS IS" BASIS, WITHOUT
#    WARRANTIES OR CONDITIONS OF ANY KIND, either express or implied. See the
#    License for the specific language governing permissions and limitations
#    under the License.


"""Handles all requests relating to GridCentric functionality."""

from nova import compute
from nova.compute import vm_states
from nova import exception
from nova import flags
from nova import log as logging
from nova.db import base
from nova import quota
from nova import rpc
from nova import utils

LOG = logging.getLogger('nova.gridcentric.api')
FLAGS = flags.FLAGS

flags.DEFINE_string('gridcentric_topic', 'gridcentric', 'the topic gridcentric nodes listen on')

class API(base.Base):
    """API for interacting with the gridcentric manager."""

    def __init__(self, **kwargs):
        super(API, self).__init__(**kwargs)
        self.compute_api = compute.API()

    def get(self, context, instance_id):
        """Get a single instance with the given instance_id."""
        rv = self.db.instance_get(context, instance_id)
        return dict(rv.iteritems())

    def _cast_gridcentric_message(self, method, context, instance_id, host=None,
                              params=None):
        """Generic handler for RPC casts to gridcentric. This does not block for a response.

        :param params: Optional dictionary of arguments to be passed to the
                       gridcentric worker

        :returns: None
        """
        if not params:
            params = {}
        if not host:
            instance = self.get(context, instance_id)
            host = instance['host']
        if not host:
            queue = FLAGS.gridcentric_topic
        else:
            queue = self.db.queue_get_for(context, FLAGS.gridcentric_topic, host)
        params['instance_id'] = instance_id
        kwargs = {'method': method, 'args': params}
        rpc.cast(context, queue, kwargs)

    def _call_gridcentric_message(self, method, context, instance_id,
                                  host=None, params=None):
        """Generic handler for RPC call to gridcentric. This will block for a response.

        :param params: Optional dictionary of arguments to be passed to the
                       gridcentric worker

        :returns: None
        """
        if not params:
            params = {}
        if not host:
            instance = self.get(context, instance_id)
            host = instance['host']
        if not host:
            queue = FLAGS.gridcentric_topic
        else:
            queue = self.db.queue_get_for(context, FLAGS.gridcentric_topic, host)
        params['instance_id'] = instance_id
        kwargs = {'method': method, 'args': params}
        rpc.call(context, queue, kwargs)

    def _check_quota(self, context, instance_id):
        # Check the quota to see if we can launch a new instance.
        instance = self.get(context, instance_id)
        instance_type = instance['instance_type']
        metadata = instance['metadata']

        # check the quota to if we can launch a single instance.
        num_instances = quota.allowed_instances(context, 1, instance['instance_type'])
        if num_instances < 1:
            pid = context.project_id
            LOG.warn(_("Quota exceeded for %(pid)s,"
                    " tried to launch an instance"))
            if num_instances <= 0:
                message = _("Instance quota exceeded. You cannot run any "
                            "more instances of this type.")
            else:
                message = _("Instance quota exceeded. You can only run %s "
                            "more instances of this type.") % num_instances
            raise quota.QuotaError(message, "InstanceLimitExceeded")

        # check against metadata
        metadata = self.db.instance_metadata_get(context, instance_id)
        self.compute_api._check_metadata_properties_quota(context, metadata)

    def _copy_instance(self, context, instance_id, new_suffix, launch=False):
        # (dscannell): Basically we want to copy all of the information from
        # instance with id=instance_id into a new instance. This is because we
        # are basically "cloning" the vm as far as all the properties are
        # concerned.

        instance_ref = self.db.instance_get(context, instance_id)
        image_ref = instance_ref.get('image_ref', '')
        if image_ref == '':
            image_ref = instance_ref.get('image_id', '')

        if launch:
            metadata = {'launched_from':'%s' % (instance_id)}
        else:
            metadata = {'blessed_from':'%s' % (instance_id)}

        instance = {
           'reservation_id': utils.generate_uid('r'),
           'image_ref': image_ref,
           'vm_state': vm_states.BUILDING,
           'state_description': 'halted',
           'user_id': context.user_id,
           'project_id': context.project_id,
           'launch_time': '',
           'instance_type_id': instance_ref['instance_type_id'],
           'memory_mb': instance_ref['memory_mb'],
           'vcpus': instance_ref['vcpus'],
           'local_gb': instance_ref['local_gb'],
           'display_name': "%s-%s" % (instance_ref['display_name'], new_suffix),
           'display_description': instance_ref['display_description'],
           'user_data': instance_ref.get('user_data', ''),
           'key_name': instance_ref.get('key_name', ''),
           'key_data': instance_ref.get('key_data', ''),
           'locked': False,
           'metadata': metadata,
           'availability_zone': instance_ref['availability_zone'],
           'os_type': instance_ref['os_type'],
           'host': None,
        }
        new_instance_ref = self.db.instance_create(context, instance)

        elevated = context.elevated()

        security_groups = self.db.security_group_get_by_instance(context, instance_id)
        for security_group in security_groups:
            self.db.instance_add_security_group(elevated,
                                                new_instance_ref.id,
                                                security_group['id'])

        return new_instance_ref

    def _next_clone_num(self, context, instance_id):
        """ Returns the next clone number for the instance_id """

        metadata = self.db.instance_metadata_get(context, instance_id)
        clone_num = int(metadata.get('last_clone_num', -1)) + 1
        metadata['last_clone_num'] = clone_num
        self.db.instance_metadata_update(context, instance_id, metadata, True)

        LOG.debug(_("Instance %s has new clone num=%s"), instance_id, clone_num)
        return clone_num

    def _is_instance_blessed(self, context, instance_id):
        """ Returns True if this instance is blessed, False otherwise. """
        metadata = self.db.instance_metadata_get(context, instance_id)
        return "blessed_from" in metadata

    def _is_instance_launched(self, context, instance_id):
        """ Returns True if this instance is launched, False otherwise """
        metadata = self.db.instance_metadata_get(context, instance_id)
        return "launched_from" in metadata

    def bless_instance(self, context, instance_id):

<<<<<<< HEAD
         # Setup the DB representation for the new VM.
        instance_ref = self.db.instance_get(context, instance_id)
=======
        # Setup the DB representation for the new VM.
        instance_ref = self.get(context, instance_uuid)
>>>>>>> c09b53b5

        is_blessed = self._is_instance_blessed(context, instance_id)
        is_launched = self._is_instance_launched(context, instance_id)
        if is_blessed:
            # The instance is already blessed. We can't rebless it.
            raise exception.Error(_(("Instance %s is already blessed. " +
                                     "Cannot rebless an instance.") % instance_id))
        elif is_launched:
            # The instance is a launched one. We cannot bless launched instances.
            raise exception.Error(_(("Instance %s has been launched. " +
                                     "Cannot bless a launched instance.") % instance_id))
        elif instance_ref['vm_state'] != vm_states.ACTIVE:
            # The instance is not active. We cannot bless a non-active instance.
             raise exception.Error(_(("Instance %s is not active. " +
                                      "Cannot bless a non-active instance.") % instance_id))

        clonenum = self._next_clone_num(context, instance_id)
        new_instance_ref = self._copy_instance(context, instance_id, str(clonenum), launch=False)

        LOG.debug(_("Casting gridcentric message for bless_instance") % locals())
        self._call_gridcentric_message('bless_instance', context, new_instance_ref['id'],
                                       host=instance_ref['host'])

        # We reload the instance because the manager may have change its state (most likely it 
        # did).
        return self.get(context, new_instance_ref['id'])

    def discard_instance(self, context, instance_id):
        if not self._is_instance_blessed(context, instance_id):
            # The instance is not blessed. We can't discard it.
            raise exception.Error(_(("Instance %s is not blessed. " +
                                     "Cannot discard an non-blessed instance.") % instance_id))
        elif len(self.list_launched_instances(context, instance_id)) > 0:
            # There are still launched instances based off of this one.
            raise exception.Error(_(("Instance %s still has launched instances. " +
                                     "Cannot discard an instance with remaining launched ones.") %
                                     instance_id))

        LOG.debug(_("Casting gridcentric message for discard_instance") % locals())
        self._cast_gridcentric_message('discard_instance', context, instance_id)

    def launch_instance(self, context, instance_id, params={}):
        pid = context.project_id
        uid = context.user_id

        self._check_quota(context, instance_id)

        if not(self._is_instance_blessed(context, instance_id)):
            # The instance is not blessed. We can't launch new instances from it.
            raise exception.Error(
                  _(("Instance %s is not blessed. " +
                     "Please bless the instance before launching from it.") % instance_id))

        # Create a new launched instance.
        new_instance_ref = self._copy_instance(context, instance_id, "clone", launch=True)

        LOG.debug(_("Casting to scheduler for %(pid)s/%(uid)s's"
                    " instance %(instance_id)s") % locals())
        rpc.cast(context,
                     FLAGS.scheduler_topic,
                     {"method": "launch_instance",
                      "args": {"topic": FLAGS.gridcentric_topic,
                               "instance_id": new_instance_ref['id'],
                               "params": params}})

        return self.get(context, new_instance_ref['id'])

<<<<<<< HEAD
    def migrate_instance(self, context, instance_id, dest):
        LOG.debug(_("Casting gridcentric message for migrate_instance") % locals())
        self._call_gridcentric_message('migrate_instance', context,
                                       instance_id, params={"dest" : dest})
=======
    def migrate_instance(self, context, instance_uuid, dest):
        # Grab the DB representation for the new VM.
        instance_ref = self.get(context, instance_uuid)

        LOG.debug(_("Casting gridcentric message for migrate_instance") % locals())
        self._call_gridcentric_message('migrate_instance', context,
                                       instance_uuid, host=instance_ref['host'],
                                       params={"dest" : dest})
>>>>>>> c09b53b5

    def list_launched_instances(self, context, instance_id):
        filter = {
                  'metadata':{'launched_from':'%s' % instance_id},
                  'deleted':False
                  }
        launched_instances = self.compute_api.get_all(context, filter)
        return launched_instances

    def list_blessed_instances(self, context, instance_id):
        filter = {
                  'metadata':{'blessed_from':'%s' % instance_id},
                  'deleted':False
                  }
        blessed_instances = self.compute_api.get_all(context, filter)
        return blessed_instances
<|MERGE_RESOLUTION|>--- conflicted
+++ resolved
@@ -185,13 +185,8 @@
 
     def bless_instance(self, context, instance_id):
 
-<<<<<<< HEAD
-         # Setup the DB representation for the new VM.
+        # Setup the DB representation for the new VM.
         instance_ref = self.db.instance_get(context, instance_id)
-=======
-        # Setup the DB representation for the new VM.
-        instance_ref = self.get(context, instance_uuid)
->>>>>>> c09b53b5
 
         is_blessed = self._is_instance_blessed(context, instance_id)
         is_launched = self._is_instance_launched(context, instance_id)
@@ -259,21 +254,10 @@
 
         return self.get(context, new_instance_ref['id'])
 
-<<<<<<< HEAD
     def migrate_instance(self, context, instance_id, dest):
         LOG.debug(_("Casting gridcentric message for migrate_instance") % locals())
         self._call_gridcentric_message('migrate_instance', context,
                                        instance_id, params={"dest" : dest})
-=======
-    def migrate_instance(self, context, instance_uuid, dest):
-        # Grab the DB representation for the new VM.
-        instance_ref = self.get(context, instance_uuid)
-
-        LOG.debug(_("Casting gridcentric message for migrate_instance") % locals())
-        self._call_gridcentric_message('migrate_instance', context,
-                                       instance_uuid, host=instance_ref['host'],
-                                       params={"dest" : dest})
->>>>>>> c09b53b5
 
     def list_launched_instances(self, context, instance_id):
         filter = {

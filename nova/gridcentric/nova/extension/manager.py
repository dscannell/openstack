# Copyright 2011 GridCentric Inc.
# All Rights Reserved.
#
#    Licensed under the Apache License, Version 2.0 (the "License"); you may
#    not use this file except in compliance with the License. You may obtain
#    a copy of the License at
#
#         http://www.apache.org/licenses/LICENSE-2.0
#
#    Unless required by applicable law or agreed to in writing, software
#    distributed under the License is distributed on an "AS IS" BASIS, WITHOUT
#    WARRANTIES OR CONDITIONS OF ANY KIND, either express or implied. See the
#    License for the specific language governing permissions and limitations
#    under the License.

"""
Handles all processes relating to GridCentric functionality

The :py:class:`GridCentricManager` class is a :py:class:`nova.manager.Manager` that
handles RPC calls relating to GridCentric functionality creating instances.
"""

import time
import traceback
import os
import re
import socket
import subprocess

import greenlet
from eventlet.green import threading as gthreading


from nova import context as nova_context
from nova import exception
from nova import flags
from nova.openstack.common import cfg
from nova import log as logging
LOG = logging.getLogger('nova.gridcentric.manager')
FLAGS = flags.FLAGS
<<<<<<< HEAD

gridcentric_opts = [
               cfg.BoolOpt('gridcentric_use_image_service',
               default=False,
               help='Gridcentric should use the image service to store disk copies and descriptors.'),

               cfg.StrOpt('gridcentric_outgoing_migration_address',
               default=None,
               help='IPv4 address to host migrations from; the VM on the '
=======
flags.DEFINE_string('gridcentric_outgoing_migration_address', None,
                    'IPv4 address to host migrations from; the VM on the '
>>>>>>> 79a8fd6d
                    'migration destination will connect to this address. '
                    'Must be in dotted-decimcal format, i.e., ddd.ddd.ddd.ddd. '
                    'By default, the outgoing migration address is determined '
                    'automatically by the host\'s routing tables.'),

                cfg.IntOpt('gridcentric_compute_timeout',
                default=None,
                help='The timeout used to wait on called to nova-compute to setup the '
                     'iptables rules for an instance. Since this is a locking procedure '
                     'mutliple launches on the same host will be processed synchronously. '
                     'This timeout can be raised to ensure that launch waits long enough '
                     'for nova-compute to process its request. By default this uses the '
                     'standard nova-wide rpc timeout.')]
FLAGS.register_opts(gridcentric_opts)

from nova import manager
from nova import utils
from nova import rpc
from nova import network

# We need to import this module because other nova modules use the flags that
# it defines (without actually importing this module). So we need to ensure
# this module is loaded so that we can have access to those flags.
from nova.network import manager as network_manager
from nova.network import model as network_model
from nova.compute import power_state
from nova.compute import task_states
from nova.compute import vm_states
from nova.compute import utils as compute_utils
from nova.compute import manager as compute_manager

from nova.notifier import api as notifier

from gridcentric.nova.api import API
import gridcentric.nova.extension.vmsconn as vmsconn

def _lock_call(fn):
    """
    A decorator to lock methods to ensure that mutliple operations do not occur on the same
    instance at a time. Note that this is a local lock only, so it just prevents concurrent
    operations on the same host.
    """

    def wrapped_fn(self, context, **kwargs):
        instance_uuid = kwargs.get('instance_uuid', None)
        instance_ref = kwargs.get('instance_ref', None)

        # Ensure we've got exactly one of uuid or ref.
        if instance_uuid and not(instance_ref):
            instance_ref = self.db.instance_get_by_uuid(context, instance_uuid)
            kwargs['instance_ref'] = instance_ref
        elif instance_ref and not(instance_uuid):
            instance_uuid = instance_ref['uuid']
            kwargs['instance_uuid'] = instance_ref['uuid']

        LOG.debug(_("%s called: %s"), fn.__name__, str(kwargs))
        if type(instance_ref) == dict:
            # Cover for the case where we don't have a proper object.
            instance_ref['name'] = FLAGS.instance_name_template % instance_ref['id']

        LOG.debug("Locking instance %s (fn:%s)" % (instance_uuid, fn.__name__))
        self._lock_instance(instance_uuid)
        try:
            return fn(self, context, **kwargs)
        finally:
            self._unlock_instance(instance_uuid)
            LOG.debug(_("Unlocked instance %s (fn: %s)" % (instance_uuid, fn.__name__)))

    wrapped_fn.__name__ = fn.__name__
    wrapped_fn.__doc__ = fn.__doc__

    return wrapped_fn

def memory_string_to_pages(mem):
    mem = mem.lower()
    units = { '^(\d+)tb$' : 40,
              '^(\d+)gb$' : 30,
              '^(\d+)mb$' : 20,
              '^(\d+)kb$' : 10,
              '^(\d+)b$' : 0,
              '^(\d+)$' : 0 }
    for (pattern, shift) in units.items():
        m = re.match(pattern, mem)
        if m is not None:
            val = long(m.group(1))
            memory = val << shift
            # Shift to obtain pages, at least one
            return max(1, memory >> 12)
    raise ValueError('Invalid target string %s.' % mem)

def _log_error(operation):
    """ Log exceptions with a common format. """
    LOG.exception(_("Error during %s") % operation)

class GridCentricManager(manager.SchedulerDependentManager):

    def __init__(self, *args, **kwargs):
        self.vms_conn = kwargs.pop('vmsconn', None)

        self._init_vms()
        self.network_api = network.API()
        self.gridcentric_api = API()
        self.compute_manager = compute_manager.ComputeManager()

        # Use an eventlet green thread condition lock instead of the regular threading module. This
        # is required for eventlet threads because they essentially run on a single system thread.
        # All of the green threads will share the same base lock, defeating the point of using the
        # it. Since the main threading module is not monkey patched we cannot use it directly.
        self.cond = gthreading.Condition()
        self.locked_instances = {}
        super(GridCentricManager, self).__init__(service_name="gridcentric", *args, **kwargs)

    def _init_vms(self):
        """ Initializes the hypervisor options depending on the openstack connection type. """
        if self.vms_conn == None:
            connection_type = FLAGS.connection_type
            self.vms_conn = vmsconn.get_vms_connection(connection_type)
            self.vms_conn.configure()

    def _lock_instance(self, instance_uuid):
        self.cond.acquire()
        try:
            LOG.debug(_("Acquiring lock for instance %s" % (instance_uuid)))
            current_thread = id(greenlet.getcurrent())

            while True:
                (locking_thread, refcount) = self.locked_instances.get(instance_uuid,
                                                                       (current_thread, 0))
                if locking_thread != current_thread:
                    LOG.debug(_("Lock for instance %s already acquired by %s (me: %s)" \
                            % (instance_uuid, locking_thread, current_thread)))
                    self.cond.wait()
                else:
                    break

            LOG.debug(_("Acquired lock for instance %s (me: %s, refcount=%s)" \
                        % (instance_uuid, current_thread, refcount + 1)))
            self.locked_instances[instance_uuid] = (locking_thread, refcount + 1)
        finally:
            self.cond.release()

    def _unlock_instance(self, instance_uuid):
        self.cond.acquire()
        try:
            if instance_uuid in self.locked_instances:
                (locking_thread, refcount) = self.locked_instances[instance_uuid]
                if refcount == 1:
                    del self.locked_instances[instance_uuid]
                    # The lock is now available for other threads to take so wake them up.
                    self.cond.notifyAll()
                else:
                    self.locked_instances[instance_uuid] = (locking_thread, refcount - 1)
        finally:
            self.cond.release()

<<<<<<< HEAD
    def _instance_update(self, context, instance_uuid, **kwargs):
        """Update an instance in the database using kwargs as value."""
        return self.db.instance_update(context, instance_uuid, kwargs)

    def _instance_metadata(self, context, instance_uuid):
        """ Looks up and returns the instance metadata """
        instance_ref = self.db.instance_get_by_uuid(context, instance_uuid)
        return self.db.instance_metadata_get(context, instance_ref['id'])

    def _instance_metadata_update(self, context, instance_uuid, metadata):
        """ Updates the instance metadata """
        instance_ref = self.db.instance_get_by_uuid(context, instance_uuid)
        return self.db.instance_metadata_update(context, instance_ref['id'], metadata, True)
=======

    def _refresh_host(self):
        context = nova_context.get_admin_context()

        # Grab the global lock and fetch all instances.
        self.cond.acquire()

        try:
            # Scan all instances and check for stalled operations.
            db_instances    = self.db.instance_get_all_by_host(context, self.host)
            local_instances = self.compute_manager.driver.list_instances()
            for instance in db_instances:

                # If the instance is locked, then there is some active
                # tasks working with this instance (and the BUILDING state
                # and/or MIGRATING state) is completely fine.
                if instance.id in self.locked_instances:
                    continue

                if instance['vm_state'] == vm_states.MIGRATING:

                    # Set defaults.
                    state = None
                    host  = self.host

                    # Grab metadata.
                    metadata = self.db.instance_metadata_get(context, instance['id'])
                    src_host = metadata.get('gc_src_host', None)
                    dst_host = metadata.get('gc_dst_host', None)

                    if instance['name'] in local_instances:
                        if self.host == src_host:
                            # This is a rollback, it's here and no migration is
                            # going on.  We simply update the database to
                            # reflect this reality.
                            state = vm_states.ACTIVE

                        elif self.host == dst_host:
                            # This shouldn't really happen. The only case in which
                            # it could happen is below, where we've been punted this
                            # VM from the source host.
                            state = vm_states.ACTIVE

                            # Try to ensure the networks are configured correctly.
                            self._migration_reconfigure_networks(context, instance.id, src_host)
                    else:
                        if self.host == src_host:
                            # The VM may have been moved, but the host did not change.
                            # We update the host and let the destination take care of
                            # the status.
                            state = vm_states.MIGRATING
                            host  = dst_host

                        elif self.host == dst_host:
                            # This VM is not here, and there's no way it could be back
                            # at its origin. We must mark this as an error.
                            state = vm_states.ERROR

                    if state:
                        self._instance_update(context, instance.id, vm_state=state, host=host)

        finally:
            self.cond.release()

    def periodic_tasks(self, context=None):
        """Tasks to be run at a periodic interval."""
        error_list = super(GridCentricManager, self).periodic_tasks(context)
        if error_list is None:
            error_list = []

        try:
            # Scan through the host and check on local VMs.
            self._refresh_host()
        except Exception, e:
            error_list.append(e)

        return error_list

    def _get_migration_address(self, dest):
        if FLAGS.gridcentric_outgoing_migration_address != None:
            return FLAGS.gridcentric_outgoing_migration_address

        # Figure out the interface to reach 'dest'.
        # This is used to construct our out-of-band network parameter below.
        dest_ip = socket.gethostbyname(dest)
        iproute = subprocess.Popen(["ip", "route", "get", dest_ip], stdout=subprocess.PIPE)
        (stdout, stderr) = iproute.communicate()
        lines = stdout.split("\n")
        if len(lines) < 1:
            raise exception.Error(_("No route to destination."))
            _log_error("no route to destination")

        try:
            (destip, devstr, devname, srcstr, srcip) = lines[0].split()
        except:
            _log_error("garbled route output: %s" % lines[0])
            raise

        # Check that this is not local.
        if devname == "lo":
            raise exception.Error(_("Can't migrate to the same host."))

        # Return the device name.
        return devname

    def _instance_update(self, context, instance_id, **kwargs):
        """ Update an instance in the database using kwargs as value. """
        retries = 0
        while True:
            try:
                # Database updates are idempotent, so we can retry this when
                # we encounter transient failures. We retry up to 10 seconds.
                return self.db.instance_update(context, instance_id, kwargs)
            except:
                # We retry the database update up to 60 seconds. This gives
                # us a decent window for avoiding database restarts, etc.
                if retries < 12:
                    retries += 1
                    time.sleep(5.0)
                else:
                    raise
>>>>>>> 79a8fd6d

    def _extract_image_refs(self, metadata):
        image_refs = metadata.get('images', '').split(',')
        if len(image_refs) == 1 and image_refs[0] == '':
            image_refs = []
        return image_refs

<<<<<<< HEAD
    def _get_source_instance(self, context, instance_uuid):
        """ 
=======
    def _get_source_instance(self, context, instance_id):
        """
>>>>>>> 79a8fd6d
        Returns a the instance reference for the source instance of instance_id. In other words:
        if instance_id is a BLESSED instance, it returns the instance that was blessed
        if instance_id is a LAUNCH instance, it returns the blessed instance.
        if instance_id is neither, it returns NONE.
        """
        metadata = self._instance_metadata(context, instance_uuid)
        if "launched_from" in metadata:
            source_instance_uuid = metadata["launched_from"]
        elif "blessed_from" in metadata:
            source_instance_uuid = metadata["blessed_from"]
        else:
            source_instance_uuid = None

        if source_instance_uuid != None:
            return self.db.instance_get_by_uuid(context, source_instance_uuid)
        return None

    def _notify(self, instance_ref, operation, network_info=None):
        try:
            usage_info = utils.usage_from_instance(instance_ref, network_info=network_info)
            notifier.notify('gridcentric.%s' % self.host,
                            'gridcentric.instance.%s' % operation,
                            notifier.INFO, usage_info)
        except:
            # (amscanne): We do not put the instance into an error state during a notify exception.
            # It doesn't seem reasonable to do this, as the instance may still be up and running,
            # using resources, etc. and the ACTIVE state more accurately reflects this than
            # the ERROR state. So if there are real systems scanning instances in addition to
            # using notification events, they will eventually pick up the instance and correct
            # for their missing notification.
            _log_error("notify %s" % operation)

    @_lock_call
<<<<<<< HEAD
    def bless_instance(self, context, instance_uuid=None, instance_ref=None, migration_url=None):
        """
        Construct the blessed instance, with the uuid instance_uuid. If migration_url is specified then 
=======
    def bless_instance(self, context, instance_id=None, instance_ref=None,
                       migration_url=None, migration_network_info=None):
        """
        Construct the blessed instance, with the id instance_id. If migration_url is specified then
>>>>>>> 79a8fd6d
        bless will ensure a memory server is available at the given migration url.
        """

        if migration_url:
            # Tweak only this instance directly.
            source_instance_ref = instance_ref
            migration = True
        else:
            self._notify(instance_ref, "bless.start")
            # We require the parent instance.
            source_instance_ref = self._get_source_instance(context, instance_uuid)
            migration = False

        try:
            # Create a new 'blessed' VM with the given name.
            # NOTE: If this is a migration, then a successful bless will mean that
            # the VM no longer exists. This requires us to *relaunch* it below in
            # the case of a rollback later on.
            name, migration_url, blessed_files = self.vms_conn.bless(context,
                                                source_instance_ref['name'],
                                                instance_ref,
                                                migration_url=migration_url)
        except:
            _log_error("bless")
            if not(migration):
                self._instance_update(context, instance_id,
                                      vm_state=vm_states.ERROR, task_state=None)
            raise

        try:
            # Extract the image references.
            # We set the image_refs to an empty array first in case the
            # post_bless() fails and we need to cleanup artifacts.
            image_refs = []
            image_refs = self.vms_conn.post_bless(context, instance_ref, blessed_files)

            # Mark this new instance as being 'blessed'. If this fails,
            # we simply clean up all metadata and attempt to mark the VM
            # as in the ERROR state. This may fail also, but at least we
            # attempt to leave as little around as possible.
            metadata = self.db.instance_metadata_get(context, instance_id)
            LOG.debug("image_refs = %s" % image_refs)
            metadata['images'] = ','.join(image_refs)
            if not(migration):
                metadata['blessed'] = True
            self.db.instance_metadata_update(context, instance_id, metadata, True)

            if not(migration):
<<<<<<< HEAD
                self._notify(instance_ref, "bless.end")
                self._instance_update(context, instance_ref.id,
                                  vm_state="blessed", task_state=None,
                                  launched_at=utils.utcnow())
        except Exception, e:
            _log_error("bless", e)
            self._instance_update(context, instance_ref.id,
                                  vm_state=vm_states.ERROR, task_state=None)
            # Short-circuit, nothing to be done.
            return

        # Mark this new instance as being 'blessed'.
        metadata = self._instance_metadata(context, instance_ref['uuid'])
        LOG.debug("blessed_files = %s" % (blessed_files))
        metadata['images'] = ','.join(blessed_files)
        if not(migration):
            metadata['blessed'] = True
        self._instance_metadata_update(context, instance_ref['uuid'], metadata)
=======
                self._notify(instance_ref, "bless")
                self._instance_update(context, instance_id,
                                      vm_state="blessed", task_state=None,
                                      launched_at=utils.utcnow())
        except:
            if migration:
                self.vms_conn.launch(context,
                                     source_instance_ref['name'],
                                     instance_ref,
                                     migration_network_info,
                                     target=0,
                                     migration_url=migration_url,
                                     skip_image_service=True,
                                     image_refs=blessed_files,
                                     params={})

            # Ensure that no data is left over here, since we were not
            # able to update the metadata service to save the locations.
            self.vms_conn.discard(context, instance_ref['name'], image_refs=image_refs)

            if not(migration):
                self._instance_update(context, instance_id,
                                      vm_state=vm_states.ERROR, task_state=None)

        try:
            # Cleanup the leftover local artifacts.
            self.vms_conn.bless_cleanup(blessed_files)
        except:
            _log_error("bless cleanup")
>>>>>>> 79a8fd6d

        # Return the memory URL (will be None for a normal bless).
        return migration_url

    def _migration_reconfigure_networks(self, context, instance_id, dest=None):
        network_source_queue = self.db.queue_get_for(context, FLAGS.network_topic, self.host)
        if dest:
            # If dest is not defined, then we are generally calling this function from
            # the _refresh_host() function above. This is called if instances get stuck in the
            # MIGRATING state and we need to take them out of it. The source host is left
            # to fend for itself (a network reconfiguration should happen eventually).
            network_dest_queue = self.db.queue_get_for(context, FLAGS.network_topic, dest)

        vifs = self.db.virtual_interface_get_by_instance(context, instance_id)
        for vif in vifs:
            network_ref = self.db.network_get(context, vif['network_id'])
            if network_ref['multi_host']:
                # This type of configuration only makes sense for a multi_host network where
                # the compute host is responsible for the networking of its instances. Otherwise,
                # there is a global set of network hosts performing the networking and there
                # is no need to reconfigure.
                rpc.call(context, network_source_queue,
                         {"method":"_setup_network",
                          "args":{"network_ref":network_ref}})
                if dest:
                    rpc.call(context, network_dest_queue,
                            {"method":"_setup_network",
                             "args":{"network_ref":network_ref}})


    @_lock_call
    def migrate_instance(self, context, instance_uuid=None, instance_ref=None, dest=None):
        """
        Migrates an instance, dealing with special streaming cases as necessary.
        """

        # FIXME: This live migration code does not currently support volumes,
        # nor floating IPs. Both of these would be fairly straight-forward to
        # add but probably cry out for a better factoring of this class as much
        # as this code can be inherited directly from the ComputeManager. The
        # only real difference is that the migration must not go through
        # libvirt, instead we drive it via our bless, launch routines.

        src = instance_ref['host']
        if src != self.host:
            # This can happen if two migration requests come in at the same time. We lock the
            # instance so that the migrations will happen serially. However, after the first
            # migration, we cannot proceed with the second one. For that case we just throw an
            # exception and leave the instance intact.
            raise exception.Error(_("Cannot migrate an instance that is on another host."))

        if instance_ref['volumes']:
            rpc.call(context,
                      FLAGS.volume_topic,
                      {"method": "check_for_export",
                       "args": {'instance_id': instance_ref.id}})

        # Get a reference to both the destination and source queues
        gc_dest_queue = self.db.queue_get_for(context, FLAGS.gridcentric_topic, dest)
        compute_dest_queue = self.db.queue_get_for(context, FLAGS.compute_topic, dest)
        compute_source_queue = self.db.queue_get_for(context, FLAGS.compute_topic, self.host)

        # Figure out the migration address.
        migration_address = self._get_migration_address(dest)

        # Grab the network info.
        network_info = self.network_api.get_instance_nw_info(context, instance_ref)

        # Update the metadata for migration.
        metadata = self.db.instance_metadata_get(context, instance_id)
        metadata['gc_src_host'] = self.host
        metadata['gc_dst_host'] = dest
        self.db.instance_metadata_update(context, instance_id, metadata, True)

        # Prepare the destination for live migration.
        rpc.call(context, compute_dest_queue,
                 {"method": "pre_live_migration",
                  "args": {'instance_id': instance_ref.id,
                           'block_migration': False,
                           'disk': None}})

        # Bless this instance for migration.
<<<<<<< HEAD
        migration_url = self.bless_instance(context, instance_uuid=instance_uuid,
                                            migration_url="mcdist://%s" %
                                            migration_address)

        if migration_url == None:
            # If the migration url is None then that means there was an issue with the bless.
            # We cannot continue with the migration so we just exit.
            return
=======
        migration_url = self.bless_instance(context,
                                            instance_ref=instance_ref,
                                            migration_url="mcdist://%s" % migration_address,
                                            migration_network_info=network_info)
>>>>>>> 79a8fd6d

        # Run our premigration hook.
        self.vms_conn.pre_migration(context, instance_ref, network_info, migration_url)

        try:
            # Launch on the different host. With the non-null migration_url,
            # the launch will assume that all the files are the same places are
            # before (and not in special launch locations).
            #
            # FIXME: Currently we fix a timeout for this operation at 30 minutes.
            # This is a long, long time. Ideally, this should be a function of the
            # disk size or some other parameter. But we will get a response if an
            # exception occurs in the remote thread, so the worse case here is
            # really just the machine dying or the service dying unexpectedly.
            rpc.call(context, gc_dest_queue,
<<<<<<< HEAD
                    {"method": "launch_instance",
                     "args": {'instance_uuid': instance_uuid,
                              'migration_url': migration_url}},
                    timeout=1800.0)

            # Teardown on this host (and delete the descriptor).
            metadata = self._instance_metadata(context, instance_uuid)
            image_refs = self._extract_image_refs(metadata)
            self.vms_conn.post_migration(context, instance_ref, network_info, migration_url,
                                         use_image_service=FLAGS.gridcentric_use_image_service,
                                         image_refs=image_refs)

            # Essentially we want to clean up the instance on the source host. This involves
            # removing it from the libvirt caches, removing it from the iptables, etc. Since we
            # are dealing with the iptables, we need the nova-compute process to handle this clean
            # up. We use the rollback_live_migration_at_destination method of nova-compute because
            # it does exactly was we need but we use the source host (self.host) instead of
            # the destination.
            rpc.call(context, compute_source_queue,
                 {"method": "rollback_live_migration_at_destination",
                  "args": {'instance_id': instance_ref.id}})

            self._instance_update(context,
                                  instance_ref.id,
                                  host=dest,
                                  task_state=None)

        except Exception, e:
            # TODO(dscannell): This rollback is a bit broken right now because
            # we cannot simply relaunch the instance on this host. The order of
            # events during migration are: 1. Bless instance -- This will leave
            # the qemu process in a paused state, but alive 2. Clean up libvirt
            # state (need to see why it doesn't kill the qemu process) 3. Call
            # launch on the destination host and wait for the instance to hoard
            # its memory 4. Call discard that will clean up the descriptor and
            # kill off the qemu process Depending on what has occurred
            # different strategies are needed to rollback e.g We can simply
            # unpause the instance if the qemu process still exists (might need
            # to move when libvirt cleanup occurs).
            _log_error("migration", e)

            try:
                # Clean up the instance from both the source and destination.
                rpc.call(context, compute_source_queue,
                     {"method": "rollback_live_migration_at_destination",
                      "args": {'instance_id': instance_ref.id}})
                rpc.call(context, compute_dest_queue,
                     {"method": "rollback_live_migration_at_destination",
                      "args": {'instance_id': instance_ref.id}})

                # Prepare to relaunch here (this is the nasty bit as per above).
                metadata = self._instance_metadata(context, instance_uuid)
                image_refs = self._extract_image_refs(metadata)
                self.vms_conn.post_migration(context, instance_ref, network_info, migration_url,
                                             use_image_service=FLAGS.gridcentric_use_image_service,
                                             image_refs=image_refs)

                # Rollback is launching here again.
                self.launch_instance(context, instance_uuid=instance_uuid,
                                     migration_url=migration_url)
                self._instance_update(context,
                                      instance_uuid,
                                      vm_state=vm_states.ACTIVE,
                                      host=self.host,
                                      task_state=None)
            except Exception as e:
                # We failed to roll back the instance. It should now be placed in an error state.
                self._instance_update(context, instance_uuid, vm_state=vm_states.ERROR)
                raise e
        # Reload the instance ref because its status may have been changed by the launch operation
        # on the other host.
        instance_ref = self.db.instance_get_by_uuid(context, instance_uuid)
        if instance_ref['vm_state'] == vm_states.MIGRATING:
            # Only update the state of the instance if it is migrating, otherwise the
            # instance's state has been explicitly set, most likely to error, so we should
            # not change it.
            self._instance_update(context, instance_ref['uuid'], vm_state=vm_states.ACTIVE)
=======
                   {"method": "launch_instance",
                     "args": {'instance_ref': instance_ref,
                              'migration_url': migration_url,
                              'migration_network_info': network_info}})
            changed_hosts = True

        except:
            _log_error("remote launch")

            # Try relaunching on the local host. Everything should still be setup
            # for this to happen smoothly, and the _launch_instance function will
            # not talk to the database until the very end of operation. (Although
            # it is possible that is what caused the failure of launch_instance()
            # remotely... that would be bad. But that VM wouldn't really have any
            # network connectivity).
            self.launch_instance(context,
                                 instance_ref=instance_ref,
                                 migration_url=migration_url,
                                 migration_network_info=network_info)
            changed_hosts = False

        # Teardown any specific migration state on this host.
        # If this does not succeed, we may be left with some
        # memory used by the memory server on the current machine.
        # This isn't ideal but the new VM should be functional
        # and we were probably migrating off this machine for
        # maintenance reasons anyways.
        try:
            self.vms_conn.post_migration(context, instance_ref, network_info, migration_url)
        except:
            _log_error("post migration")

        if changed_hosts:
            # Essentially we want to clean up the instance on the source host. This
            # involves removing it from the libvirt caches, removing it from the
            # iptables, etc. Since we are dealing with the iptables, we need the
            # nova-compute process to handle this clean up. We use the
            # rollback_live_migration_at_destination method of nova-compute because
            # it does exactly was we need but we use the source host (self.host)
            # instead of the destination.
            try:
                rpc.call(context, compute_source_queue,
                    {"method": "rollback_live_migration_at_destination",
                     "args": {'instance_id': instance_id}})
            except:
                _log_error("post migration cleanup")

            # This basically ensures that DHCP is configured and running on the dest host and
            # that the DHCP entries from the source host have been removed.
            try:
                self._migration_reconfigure_networks(context, instance_id, dest)
            except:
                _log_error("post migration network configuration")

        # Discard the migration artifacts.
        # Note that if this fails, we may leave around bits of data
        # (descriptor in glance) but at least we had a functional VM.
        # There is not much point in changing the state past here.
        # Or catching any thrown exceptions (after all, it is still
        # an error -- just not one that should kill the VM).
        metadata = self.db.instance_metadata_get(context, instance_id)
        image_refs = self._extract_image_refs(metadata)

        self.vms_conn.discard(context, instance_ref["name"], image_refs=image_refs)
>>>>>>> 79a8fd6d

    @_lock_call
    def discard_instance(self, context, instance_uuid=None, instance_ref=None):
        """ Discards an instance so that no further instances maybe be launched from it. """

<<<<<<< HEAD
        context.elevated()

        self._notify(instance_ref, "discard.start")
        metadata = self._instance_metadata(context, instance_uuid)
=======
        metadata = self.db.instance_metadata_get(context, instance_id)
>>>>>>> 79a8fd6d
        image_refs = self._extract_image_refs(metadata)

        # Call discard in the backend.
        self.vms_conn.discard(context, instance_ref['name'], image_refs=image_refs)

        # Update the instance metadata (for completeness).
        metadata['blessed'] = False
        self._instance_metadata_update(context, instance_uuid, metadata)

        # Remove the instance.
        self._instance_update(context,
                              instance_uuid,
                              vm_state=vm_states.DELETED,
                              task_state=None,
                              terminated_at=utils.utcnow())

        self.db.instance_destroy(context, instance_uuid)
        self._notify(instance_ref, "discard.end")

    def _instance_network_info(self, context, instance_ref, already_allocated):
        """
        Retrieve the network info for the instance. If the info is already_allocated then 
        this will simply query for the information. Otherwise, it will ask for new network info
        to be allocated for the instance.
        """

        network_info = None
        if FLAGS.stub_network:
            network_info = network_model.NetworkInfo()

        elif already_allocated:
            network_info = self.network_api.get_instance_nw_info(context, instance_ref)

        else:
            # We need to allocate a new network info for the instance.

            # TODO(dscannell): We need to set the is_vpn parameter correctly.
            # This information might come from the instance, or the user might
            # have to specify it. Also, we might be able to convert this to a
            # cast because we are not waiting on any return value.

            is_vpn = False
            requested_networks = None

            try:
                LOG.debug(_("Making call to network for launching instance=%s"), \
                      instance_ref.name)
                network_info = self.network_api.allocate_for_instance(context,
                                            instance_ref, vpn=is_vpn,
                                            requested_networks=requested_networks)
                LOG.debug(_("Made call to network for launching instance=%s, network_info=%s"),
                      instance_ref.name, network_info)
            except Exception, e:
                _log_error("network allocation", e)

        return network_info


    @_lock_call
<<<<<<< HEAD
    def launch_instance(self, context, instance_uuid=None, instance_ref=None,
                        params=None, migration_url=None):
        """
        Construct the launched instance, with uuid instance_uuid. If migration_url is not none then 
=======
    def launch_instance(self, context, instance_id=None, instance_ref=None,
                        params=None, migration_url=None, migration_network_info=None):
        """
        Construct the launched instance, with id instance_id. If migration_url is not none then
>>>>>>> 79a8fd6d
        the instance will be launched using the memory server at the migration_url
        """

        if params == None:
            params = {}

        if migration_url:
            # Just launch the given blessed instance.
            source_instance_ref = instance_ref
        else:
            # Create a new launched instance.
            source_instance_ref = self._get_source_instance(context, instance_id)

<<<<<<< HEAD
            # Update the instance state to be migrating. This will be set to
            # active again once it is completed in do_launch() as per all
            # normal launched instances.
            vm_state = vm_states.MIGRATING

        else:
            self._notify(instance_ref, "launch.start")
            # Create a new launched instance.
            source_instance_ref = self._get_source_instance(context, instance_uuid)
            vm_state = vm_states.BUILDING

        self._instance_update(context, instance_ref.id,
                                  vm_state=vm_state,
                                  task_state=task_states.NETWORKING,
                                  host=self.host)
        instance_ref['host'] = self.host

        network_info = self._instance_network_info(context, instance_ref, migration_url != None)
        if network_info == None:
            # An error would have occured acquiring the instance network info. We should
            # mark the instances as error and return because there is nothing else we can do.
            self._instance_update(context, instance_ref['uuid'],
                                  vm_state=vm_states.ERROR,
                                  task_state=None)
            return

        # Update the task state to spawning from networking.
        self._instance_update(context, instance_ref['uuid'],
                              task_state=task_states.SPAWNING)
=======
        # note(dscannell): The target is in pages so we need to convert the value
        # If target is set as None, or not defined, then we default to "0".
        target = params.get("target", "0")
        if target != "0":
            try:
                target = str(memory_string_to_pages(target))
            except ValueError as e:
                LOG.warn(_('%s -> defaulting to no target'), str(e))
                target = "0"

        # Extract out the image ids from the source instance's metadata.
        metadata = self.db.instance_metadata_get(context, source_instance_ref['id'])
        image_refs = self._extract_image_refs(metadata)

        if migration_url:
            # Grab the original network info.
            network_info = migration_network_info

            # Update the instance state to be migrating. This will be set to
            # active again once it is completed in do_launch() as per all
            # normal launched instances.
            self._instance_update(context, instance_id,
                                  vm_state=vm_states.MIGRATING,
                                  task_state=task_states.SPAWNING)
        else:
            if not FLAGS.stub_network:
                try:
                    # TODO(dscannell): We need to set the is_vpn parameter correctly.
                    # This information might come from the instance, or the user might
                    # have to specify it. Also, we might be able to convert this to a
                    # cast because we are not waiting on any return value.
                    self._instance_update(context, instance_id,
                                          vm_state=vm_states.BUILDING,
                                          task_state=task_states.NETWORKING,
                                          host=self.host)
                    instance_ref['host'] = self.host

                    network_info = self.network_api.allocate_for_instance(context,
                                                instance_ref, vpn=False,
                                                requested_networks=None)

                    LOG.debug(_("Made call to network for launching instance=%s, network_info=%s"),
                              instance_ref['name'], network_info)
                except:
                    _log_error("network allocation")
                    self._instance_update(context, instance_id,
                                          vm_state=vm_states.ERROR,
                                          task_state=None)
                    raise

            else:
                network_info = []

            # Update the instance state to be in the building state.
            self._instance_update(context, instance_id,
                                  vm_state=vm_states.BUILDING,
                                  task_state=task_states.SPAWNING)
>>>>>>> 79a8fd6d

        try:
            # The main goal is to have the nova-compute process take ownership of setting up
            # the networking for the launched instance. This ensures that later changes to the
            # iptables can be handled directly by nova-compute. The method "pre_live_migration"
            # essentially sets up the networking for the instance on the destination host. We
            # simply send this message to nova-compute running on the same host (self.host)
            # and pass in block_migration:false and disk:none so that no disk operations are
            # performed.
            #
            # TODO(dscannell): How this behaves with volumes attached is an unknown. We currently
            # do not support having volumes attached at launch time, so we should be safe in
            # this regard.
<<<<<<< HEAD
            rpc.call(context,
                 self.db.queue_get_for(context, FLAGS.compute_topic, self.host),
                 {"method": "pre_live_migration",
                  "args": {'instance_id': instance_ref.id,
                           'block_migration': False,
                           'disk': None}},
                 timeout=FLAGS.gridcentric_compute_timeout)
=======
            #
            # NOTE(amscanne): This will happen prior to launching in the migration code, so
            # we don't need to bother with this call in that case.
            if not(migration_url):
                rpc.call(context,
                    self.db.queue_get_for(context, FLAGS.compute_topic, self.host),
                    {"method": "pre_live_migration",
                     "args": {'instance_id': instance_id,
                              'block_migration': False,
                              'disk': None}})

>>>>>>> 79a8fd6d
            self.vms_conn.launch(context,
                                 source_instance_ref['name'],
                                 instance_ref,
                                 network_info,
                                 target=target,
                                 migration_url=migration_url,
                                 image_refs=image_refs,
                                 params=params)
<<<<<<< HEAD

            # Perform our database update.
            if migration_url == None:
                self._notify(instance_ref, "launch.end", network_info=network_info)
                self._instance_update(context,
                                  instance_ref['uuid'],
=======
            if not(migration_url):
                self._notify(instance_ref, "launch")
        except:
            _log_error("launch")
            if not(migration_url):
                self._instance_update(context,
                                      instance_id,
                                      vm_state=vm_states.ERROR,
                                      task_state=None)
            raise

        try:
            # Perform our database update.
            self._instance_update(context,
                                  instance_id,
>>>>>>> 79a8fd6d
                                  vm_state=vm_states.ACTIVE,
                                  host=self.host,
                                  launched_at=utils.utcnow(),
                                  task_state=None)
<<<<<<< HEAD
            else:
                self._instance_update(context,
                                  instance_ref['uuid'],
                                  task_state=None)
        except Exception, e:
            _log_error("launch", e)
            self._instance_update(context, instance_ref['uuid'],
                                  vm_state=vm_states.ERROR, task_state=None)
            # Raise the error up.
            raise e
=======
        except:
            # NOTE(amscanne): In this case, we do not throw an exception.
            # The VM is either in the BUILD state (on a fresh launch) or in
            # the MIGRATING state. These cases will be caught by the _refresh_host()
            # function above because it would technically be wrong to destroy
            # the VM at this point, we simply need to make sure the database
            # is updated at some point with the correct state.
            _log_error("post launch update")
>>>>>>> 79a8fd6d
<|MERGE_RESOLUTION|>--- conflicted
+++ resolved
@@ -38,20 +38,11 @@
 from nova import log as logging
 LOG = logging.getLogger('nova.gridcentric.manager')
 FLAGS = flags.FLAGS
-<<<<<<< HEAD
 
 gridcentric_opts = [
-               cfg.BoolOpt('gridcentric_use_image_service',
-               default=False,
-               help='Gridcentric should use the image service to store disk copies and descriptors.'),
-
                cfg.StrOpt('gridcentric_outgoing_migration_address',
                default=None,
                help='IPv4 address to host migrations from; the VM on the '
-=======
-flags.DEFINE_string('gridcentric_outgoing_migration_address', None,
-                    'IPv4 address to host migrations from; the VM on the '
->>>>>>> 79a8fd6d
                     'migration destination will connect to this address. '
                     'Must be in dotted-decimcal format, i.e., ddd.ddd.ddd.ddd. '
                     'By default, the outgoing migration address is determined '
@@ -207,10 +198,22 @@
         finally:
             self.cond.release()
 
-<<<<<<< HEAD
     def _instance_update(self, context, instance_uuid, **kwargs):
         """Update an instance in the database using kwargs as value."""
-        return self.db.instance_update(context, instance_uuid, kwargs)
+        retries = 0
+        while True:
+            try:
+                # Database updates are idempotent, so we can retry this when
+                # we encounter transient failures. We retry up to 10 seconds.
+                return self.db.instance_update(context, instance_uuid, kwargs)
+            except:
+                # We retry the database update up to 60 seconds. This gives
+                # us a decent window for avoiding database restarts, etc.
+                if retries < 12:
+                    retries += 1
+                    time.sleep(5.0)
+                else:
+                    raise
 
     def _instance_metadata(self, context, instance_uuid):
         """ Looks up and returns the instance metadata """
@@ -221,34 +224,33 @@
         """ Updates the instance metadata """
         instance_ref = self.db.instance_get_by_uuid(context, instance_uuid)
         return self.db.instance_metadata_update(context, instance_ref['id'], metadata, True)
-=======
-
-    def _refresh_host(self):
-        context = nova_context.get_admin_context()
+
+    @manager.periodic_task
+    def _refresh_host(self, context):
 
         # Grab the global lock and fetch all instances.
         self.cond.acquire()
 
         try:
             # Scan all instances and check for stalled operations.
-            db_instances    = self.db.instance_get_all_by_host(context, self.host)
+            db_instances = self.db.instance_get_all_by_host(context, self.host)
             local_instances = self.compute_manager.driver.list_instances()
             for instance in db_instances:
 
                 # If the instance is locked, then there is some active
                 # tasks working with this instance (and the BUILDING state
                 # and/or MIGRATING state) is completely fine.
-                if instance.id in self.locked_instances:
+                if instance['uuid'] in self.locked_instances:
                     continue
 
                 if instance['vm_state'] == vm_states.MIGRATING:
 
                     # Set defaults.
                     state = None
-                    host  = self.host
+                    host = self.host
 
                     # Grab metadata.
-                    metadata = self.db.instance_metadata_get(context, instance['id'])
+                    metadata = self._instance_metadata(context, instance['uuid'])
                     src_host = metadata.get('gc_src_host', None)
                     dst_host = metadata.get('gc_dst_host', None)
 
@@ -266,14 +268,19 @@
                             state = vm_states.ACTIVE
 
                             # Try to ensure the networks are configured correctly.
-                            self._migration_reconfigure_networks(context, instance.id, src_host)
+                            # TODO(dscannell): There is not _migration_reconfigure_networks
+                            # in essex beacuse its pre_live_migration handles it for us. We might
+                            # need to pull this function in from stable/diablo to ensure this 
+                            # corrective function occurs, or there might be a nova-compute function
+                            # we can use.
+                            # self._migration_reconfigure_networks(context, instance.id, src_host)
                     else:
                         if self.host == src_host:
                             # The VM may have been moved, but the host did not change.
                             # We update the host and let the destination take care of
                             # the status.
                             state = vm_states.MIGRATING
-                            host  = dst_host
+                            host = dst_host
 
                         elif self.host == dst_host:
                             # This VM is not here, and there's no way it could be back
@@ -285,20 +292,6 @@
 
         finally:
             self.cond.release()
-
-    def periodic_tasks(self, context=None):
-        """Tasks to be run at a periodic interval."""
-        error_list = super(GridCentricManager, self).periodic_tasks(context)
-        if error_list is None:
-            error_list = []
-
-        try:
-            # Scan through the host and check on local VMs.
-            self._refresh_host()
-        except Exception, e:
-            error_list.append(e)
-
-        return error_list
 
     def _get_migration_address(self, dest):
         if FLAGS.gridcentric_outgoing_migration_address != None:
@@ -327,37 +320,14 @@
         # Return the device name.
         return devname
 
-    def _instance_update(self, context, instance_id, **kwargs):
-        """ Update an instance in the database using kwargs as value. """
-        retries = 0
-        while True:
-            try:
-                # Database updates are idempotent, so we can retry this when
-                # we encounter transient failures. We retry up to 10 seconds.
-                return self.db.instance_update(context, instance_id, kwargs)
-            except:
-                # We retry the database update up to 60 seconds. This gives
-                # us a decent window for avoiding database restarts, etc.
-                if retries < 12:
-                    retries += 1
-                    time.sleep(5.0)
-                else:
-                    raise
->>>>>>> 79a8fd6d
-
     def _extract_image_refs(self, metadata):
         image_refs = metadata.get('images', '').split(',')
         if len(image_refs) == 1 and image_refs[0] == '':
             image_refs = []
         return image_refs
 
-<<<<<<< HEAD
     def _get_source_instance(self, context, instance_uuid):
         """ 
-=======
-    def _get_source_instance(self, context, instance_id):
-        """
->>>>>>> 79a8fd6d
         Returns a the instance reference for the source instance of instance_id. In other words:
         if instance_id is a BLESSED instance, it returns the instance that was blessed
         if instance_id is a LAUNCH instance, it returns the blessed instance.
@@ -391,16 +361,10 @@
             _log_error("notify %s" % operation)
 
     @_lock_call
-<<<<<<< HEAD
-    def bless_instance(self, context, instance_uuid=None, instance_ref=None, migration_url=None):
-        """
-        Construct the blessed instance, with the uuid instance_uuid. If migration_url is specified then 
-=======
-    def bless_instance(self, context, instance_id=None, instance_ref=None,
+    def bless_instance(self, context, instance_uuid=None, instance_ref=None,
                        migration_url=None, migration_network_info=None):
         """
-        Construct the blessed instance, with the id instance_id. If migration_url is specified then
->>>>>>> 79a8fd6d
+        Construct the blessed instance, with the uuid instance_uuid. If migration_url is specified then
         bless will ensure a memory server is available at the given migration url.
         """
 
@@ -426,7 +390,7 @@
         except:
             _log_error("bless")
             if not(migration):
-                self._instance_update(context, instance_id,
+                self._instance_update(context, instance_uuid,
                                       vm_state=vm_states.ERROR, task_state=None)
             raise
 
@@ -441,36 +405,16 @@
             # we simply clean up all metadata and attempt to mark the VM
             # as in the ERROR state. This may fail also, but at least we
             # attempt to leave as little around as possible.
-            metadata = self.db.instance_metadata_get(context, instance_id)
+            metadata = self._instance_metadata(context, instance_uuid)
             LOG.debug("image_refs = %s" % image_refs)
             metadata['images'] = ','.join(image_refs)
             if not(migration):
                 metadata['blessed'] = True
-            self.db.instance_metadata_update(context, instance_id, metadata, True)
+            self._instance_metadata_update(context, instance_uuid, metadata)
 
             if not(migration):
-<<<<<<< HEAD
                 self._notify(instance_ref, "bless.end")
-                self._instance_update(context, instance_ref.id,
-                                  vm_state="blessed", task_state=None,
-                                  launched_at=utils.utcnow())
-        except Exception, e:
-            _log_error("bless", e)
-            self._instance_update(context, instance_ref.id,
-                                  vm_state=vm_states.ERROR, task_state=None)
-            # Short-circuit, nothing to be done.
-            return
-
-        # Mark this new instance as being 'blessed'.
-        metadata = self._instance_metadata(context, instance_ref['uuid'])
-        LOG.debug("blessed_files = %s" % (blessed_files))
-        metadata['images'] = ','.join(blessed_files)
-        if not(migration):
-            metadata['blessed'] = True
-        self._instance_metadata_update(context, instance_ref['uuid'], metadata)
-=======
-                self._notify(instance_ref, "bless")
-                self._instance_update(context, instance_id,
+                self._instance_update(context, instance_uuid,
                                       vm_state="blessed", task_state=None,
                                       launched_at=utils.utcnow())
         except:
@@ -490,7 +434,7 @@
             self.vms_conn.discard(context, instance_ref['name'], image_refs=image_refs)
 
             if not(migration):
-                self._instance_update(context, instance_id,
+                self._instance_update(context, instance_uuid,
                                       vm_state=vm_states.ERROR, task_state=None)
 
         try:
@@ -498,7 +442,6 @@
             self.vms_conn.bless_cleanup(blessed_files)
         except:
             _log_error("bless cleanup")
->>>>>>> 79a8fd6d
 
         # Return the memory URL (will be None for a normal bless).
         return migration_url
@@ -568,10 +511,10 @@
         network_info = self.network_api.get_instance_nw_info(context, instance_ref)
 
         # Update the metadata for migration.
-        metadata = self.db.instance_metadata_get(context, instance_id)
+        metadata = self._instance_metadata(context, instance_uuid)
         metadata['gc_src_host'] = self.host
         metadata['gc_dst_host'] = dest
-        self.db.instance_metadata_update(context, instance_id, metadata, True)
+        self._instance_metadata_update(context, instance_uuid, metadata)
 
         # Prepare the destination for live migration.
         rpc.call(context, compute_dest_queue,
@@ -581,21 +524,10 @@
                            'disk': None}})
 
         # Bless this instance for migration.
-<<<<<<< HEAD
-        migration_url = self.bless_instance(context, instance_uuid=instance_uuid,
-                                            migration_url="mcdist://%s" %
-                                            migration_address)
-
-        if migration_url == None:
-            # If the migration url is None then that means there was an issue with the bless.
-            # We cannot continue with the migration so we just exit.
-            return
-=======
         migration_url = self.bless_instance(context,
                                             instance_ref=instance_ref,
                                             migration_url="mcdist://%s" % migration_address,
                                             migration_network_info=network_info)
->>>>>>> 79a8fd6d
 
         # Run our premigration hook.
         self.vms_conn.pre_migration(context, instance_ref, network_info, migration_url)
@@ -611,85 +543,6 @@
             # exception occurs in the remote thread, so the worse case here is
             # really just the machine dying or the service dying unexpectedly.
             rpc.call(context, gc_dest_queue,
-<<<<<<< HEAD
-                    {"method": "launch_instance",
-                     "args": {'instance_uuid': instance_uuid,
-                              'migration_url': migration_url}},
-                    timeout=1800.0)
-
-            # Teardown on this host (and delete the descriptor).
-            metadata = self._instance_metadata(context, instance_uuid)
-            image_refs = self._extract_image_refs(metadata)
-            self.vms_conn.post_migration(context, instance_ref, network_info, migration_url,
-                                         use_image_service=FLAGS.gridcentric_use_image_service,
-                                         image_refs=image_refs)
-
-            # Essentially we want to clean up the instance on the source host. This involves
-            # removing it from the libvirt caches, removing it from the iptables, etc. Since we
-            # are dealing with the iptables, we need the nova-compute process to handle this clean
-            # up. We use the rollback_live_migration_at_destination method of nova-compute because
-            # it does exactly was we need but we use the source host (self.host) instead of
-            # the destination.
-            rpc.call(context, compute_source_queue,
-                 {"method": "rollback_live_migration_at_destination",
-                  "args": {'instance_id': instance_ref.id}})
-
-            self._instance_update(context,
-                                  instance_ref.id,
-                                  host=dest,
-                                  task_state=None)
-
-        except Exception, e:
-            # TODO(dscannell): This rollback is a bit broken right now because
-            # we cannot simply relaunch the instance on this host. The order of
-            # events during migration are: 1. Bless instance -- This will leave
-            # the qemu process in a paused state, but alive 2. Clean up libvirt
-            # state (need to see why it doesn't kill the qemu process) 3. Call
-            # launch on the destination host and wait for the instance to hoard
-            # its memory 4. Call discard that will clean up the descriptor and
-            # kill off the qemu process Depending on what has occurred
-            # different strategies are needed to rollback e.g We can simply
-            # unpause the instance if the qemu process still exists (might need
-            # to move when libvirt cleanup occurs).
-            _log_error("migration", e)
-
-            try:
-                # Clean up the instance from both the source and destination.
-                rpc.call(context, compute_source_queue,
-                     {"method": "rollback_live_migration_at_destination",
-                      "args": {'instance_id': instance_ref.id}})
-                rpc.call(context, compute_dest_queue,
-                     {"method": "rollback_live_migration_at_destination",
-                      "args": {'instance_id': instance_ref.id}})
-
-                # Prepare to relaunch here (this is the nasty bit as per above).
-                metadata = self._instance_metadata(context, instance_uuid)
-                image_refs = self._extract_image_refs(metadata)
-                self.vms_conn.post_migration(context, instance_ref, network_info, migration_url,
-                                             use_image_service=FLAGS.gridcentric_use_image_service,
-                                             image_refs=image_refs)
-
-                # Rollback is launching here again.
-                self.launch_instance(context, instance_uuid=instance_uuid,
-                                     migration_url=migration_url)
-                self._instance_update(context,
-                                      instance_uuid,
-                                      vm_state=vm_states.ACTIVE,
-                                      host=self.host,
-                                      task_state=None)
-            except Exception as e:
-                # We failed to roll back the instance. It should now be placed in an error state.
-                self._instance_update(context, instance_uuid, vm_state=vm_states.ERROR)
-                raise e
-        # Reload the instance ref because its status may have been changed by the launch operation
-        # on the other host.
-        instance_ref = self.db.instance_get_by_uuid(context, instance_uuid)
-        if instance_ref['vm_state'] == vm_states.MIGRATING:
-            # Only update the state of the instance if it is migrating, otherwise the
-            # instance's state has been explicitly set, most likely to error, so we should
-            # not change it.
-            self._instance_update(context, instance_ref['uuid'], vm_state=vm_states.ACTIVE)
-=======
                    {"method": "launch_instance",
                      "args": {'instance_ref': instance_ref,
                               'migration_url': migration_url,
@@ -733,16 +586,9 @@
             try:
                 rpc.call(context, compute_source_queue,
                     {"method": "rollback_live_migration_at_destination",
-                     "args": {'instance_id': instance_id}})
+                     "args": {'instance_id': instance_ref['id']}})
             except:
                 _log_error("post migration cleanup")
-
-            # This basically ensures that DHCP is configured and running on the dest host and
-            # that the DHCP entries from the source host have been removed.
-            try:
-                self._migration_reconfigure_networks(context, instance_id, dest)
-            except:
-                _log_error("post migration network configuration")
 
         # Discard the migration artifacts.
         # Note that if this fails, we may leave around bits of data
@@ -750,24 +596,17 @@
         # There is not much point in changing the state past here.
         # Or catching any thrown exceptions (after all, it is still
         # an error -- just not one that should kill the VM).
-        metadata = self.db.instance_metadata_get(context, instance_id)
+        metadata = self._instance_metadata(context, instance_uuid)
         image_refs = self._extract_image_refs(metadata)
 
         self.vms_conn.discard(context, instance_ref["name"], image_refs=image_refs)
->>>>>>> 79a8fd6d
 
     @_lock_call
     def discard_instance(self, context, instance_uuid=None, instance_ref=None):
         """ Discards an instance so that no further instances maybe be launched from it. """
 
-<<<<<<< HEAD
-        context.elevated()
-
         self._notify(instance_ref, "discard.start")
         metadata = self._instance_metadata(context, instance_uuid)
-=======
-        metadata = self.db.instance_metadata_get(context, instance_id)
->>>>>>> 79a8fd6d
         image_refs = self._extract_image_refs(metadata)
 
         # Call discard in the backend.
@@ -789,7 +628,7 @@
 
     def _instance_network_info(self, context, instance_ref, already_allocated):
         """
-        Retrieve the network info for the instance. If the info is already_allocated then 
+        Retrieve the network info for the instance. If the info is already_allocated then
         this will simply query for the information. Otherwise, it will ask for new network info
         to be allocated for the instance.
         """
@@ -813,6 +652,10 @@
             requested_networks = None
 
             try:
+                self._instance_update(context, instance_ref['uuid'],
+                          task_state=task_states.NETWORKING,
+                          host=self.host)
+                instance_ref['host'] = self.host
                 LOG.debug(_("Making call to network for launching instance=%s"), \
                       instance_ref.name)
                 network_info = self.network_api.allocate_for_instance(context,
@@ -827,61 +670,16 @@
 
 
     @_lock_call
-<<<<<<< HEAD
     def launch_instance(self, context, instance_uuid=None, instance_ref=None,
-                        params=None, migration_url=None):
-        """
-        Construct the launched instance, with uuid instance_uuid. If migration_url is not none then 
-=======
-    def launch_instance(self, context, instance_id=None, instance_ref=None,
                         params=None, migration_url=None, migration_network_info=None):
         """
-        Construct the launched instance, with id instance_id. If migration_url is not none then
->>>>>>> 79a8fd6d
+        Construct the launched instance, with uuid instance_uuid. If migration_url is not none then
         the instance will be launched using the memory server at the migration_url
         """
 
         if params == None:
             params = {}
 
-        if migration_url:
-            # Just launch the given blessed instance.
-            source_instance_ref = instance_ref
-        else:
-            # Create a new launched instance.
-            source_instance_ref = self._get_source_instance(context, instance_id)
-
-<<<<<<< HEAD
-            # Update the instance state to be migrating. This will be set to
-            # active again once it is completed in do_launch() as per all
-            # normal launched instances.
-            vm_state = vm_states.MIGRATING
-
-        else:
-            self._notify(instance_ref, "launch.start")
-            # Create a new launched instance.
-            source_instance_ref = self._get_source_instance(context, instance_uuid)
-            vm_state = vm_states.BUILDING
-
-        self._instance_update(context, instance_ref.id,
-                                  vm_state=vm_state,
-                                  task_state=task_states.NETWORKING,
-                                  host=self.host)
-        instance_ref['host'] = self.host
-
-        network_info = self._instance_network_info(context, instance_ref, migration_url != None)
-        if network_info == None:
-            # An error would have occured acquiring the instance network info. We should
-            # mark the instances as error and return because there is nothing else we can do.
-            self._instance_update(context, instance_ref['uuid'],
-                                  vm_state=vm_states.ERROR,
-                                  task_state=None)
-            return
-
-        # Update the task state to spawning from networking.
-        self._instance_update(context, instance_ref['uuid'],
-                              task_state=task_states.SPAWNING)
-=======
         # note(dscannell): The target is in pages so we need to convert the value
         # If target is set as None, or not defined, then we default to "0".
         target = params.get("target", "0")
@@ -893,53 +691,37 @@
                 target = "0"
 
         # Extract out the image ids from the source instance's metadata.
-        metadata = self.db.instance_metadata_get(context, source_instance_ref['id'])
+        metadata = self._instance_metadata(context, instance_uuid)
         image_refs = self._extract_image_refs(metadata)
 
         if migration_url:
-            # Grab the original network info.
-            network_info = migration_network_info
-
             # Update the instance state to be migrating. This will be set to
             # active again once it is completed in do_launch() as per all
             # normal launched instances.
-            self._instance_update(context, instance_id,
-                                  vm_state=vm_states.MIGRATING,
-                                  task_state=task_states.SPAWNING)
+            source_instance_ref = instance_ref
+            vm_state = vm_states.MIGRATING
+
         else:
-            if not FLAGS.stub_network:
-                try:
-                    # TODO(dscannell): We need to set the is_vpn parameter correctly.
-                    # This information might come from the instance, or the user might
-                    # have to specify it. Also, we might be able to convert this to a
-                    # cast because we are not waiting on any return value.
-                    self._instance_update(context, instance_id,
-                                          vm_state=vm_states.BUILDING,
-                                          task_state=task_states.NETWORKING,
-                                          host=self.host)
-                    instance_ref['host'] = self.host
-
-                    network_info = self.network_api.allocate_for_instance(context,
-                                                instance_ref, vpn=False,
-                                                requested_networks=None)
-
-                    LOG.debug(_("Made call to network for launching instance=%s, network_info=%s"),
-                              instance_ref['name'], network_info)
-                except:
-                    _log_error("network allocation")
-                    self._instance_update(context, instance_id,
-                                          vm_state=vm_states.ERROR,
-                                          task_state=None)
-                    raise
-
-            else:
-                network_info = []
-
-            # Update the instance state to be in the building state.
-            self._instance_update(context, instance_id,
-                                  vm_state=vm_states.BUILDING,
-                                  task_state=task_states.SPAWNING)
->>>>>>> 79a8fd6d
+            self._notify(instance_ref, "launch.start")
+            # Create a new launched instance.
+            source_instance_ref = self._get_source_instance(context, instance_uuid)
+            vm_state = vm_states.BUILDING
+
+        if migration_network_info != None:
+            network_info = migration_network_info
+        else:
+            network_info = self._instance_network_info(context, instance_ref, migration_url != None)
+            if network_info == None:
+                # An error would have occured acquiring the instance network info. We should
+                # mark the instances as error and return because there is nothing else we can do.
+                self._instance_update(context, instance_ref['uuid'],
+                                      vm_state=vm_states.ERROR,
+                                      task_state=None)
+                return
+
+        # Update the task state to spawning from networking.
+        self._instance_update(context, instance_ref['uuid'],
+                              task_state=task_states.SPAWNING)
 
         try:
             # The main goal is to have the nova-compute process take ownership of setting up
@@ -953,15 +735,6 @@
             # TODO(dscannell): How this behaves with volumes attached is an unknown. We currently
             # do not support having volumes attached at launch time, so we should be safe in
             # this regard.
-<<<<<<< HEAD
-            rpc.call(context,
-                 self.db.queue_get_for(context, FLAGS.compute_topic, self.host),
-                 {"method": "pre_live_migration",
-                  "args": {'instance_id': instance_ref.id,
-                           'block_migration': False,
-                           'disk': None}},
-                 timeout=FLAGS.gridcentric_compute_timeout)
-=======
             #
             # NOTE(amscanne): This will happen prior to launching in the migration code, so
             # we don't need to bother with this call in that case.
@@ -969,11 +742,10 @@
                 rpc.call(context,
                     self.db.queue_get_for(context, FLAGS.compute_topic, self.host),
                     {"method": "pre_live_migration",
-                     "args": {'instance_id': instance_id,
+                     "args": {'instance_id': instance_ref['id'],
                               'block_migration': False,
                               'disk': None}})
 
->>>>>>> 79a8fd6d
             self.vms_conn.launch(context,
                                  source_instance_ref['name'],
                                  instance_ref,
@@ -982,46 +754,30 @@
                                  migration_url=migration_url,
                                  image_refs=image_refs,
                                  params=params)
-<<<<<<< HEAD
-
-            # Perform our database update.
-            if migration_url == None:
+
+            if not(migration_url):
                 self._notify(instance_ref, "launch.end", network_info=network_info)
-                self._instance_update(context,
-                                  instance_ref['uuid'],
-=======
-            if not(migration_url):
-                self._notify(instance_ref, "launch")
         except:
             _log_error("launch")
             if not(migration_url):
                 self._instance_update(context,
-                                      instance_id,
+                                      instance_uuid,
                                       vm_state=vm_states.ERROR,
+                                      host=self.host,
                                       task_state=None)
             raise
 
         try:
             # Perform our database update.
+            update_params = {'vm_state': vm_states.ACTIVE,
+                             'host':self.host,
+                             'task_state':None}
+            if not(migration_url):
+                update_params['launched_at'] = utils.utcnow()
             self._instance_update(context,
-                                  instance_id,
->>>>>>> 79a8fd6d
-                                  vm_state=vm_states.ACTIVE,
-                                  host=self.host,
-                                  launched_at=utils.utcnow(),
-                                  task_state=None)
-<<<<<<< HEAD
-            else:
-                self._instance_update(context,
-                                  instance_ref['uuid'],
-                                  task_state=None)
-        except Exception, e:
-            _log_error("launch", e)
-            self._instance_update(context, instance_ref['uuid'],
-                                  vm_state=vm_states.ERROR, task_state=None)
-            # Raise the error up.
-            raise e
-=======
+                                  instance_uuid,
+                                  **update_params)
+
         except:
             # NOTE(amscanne): In this case, we do not throw an exception.
             # The VM is either in the BUILD state (on a fresh launch) or in
@@ -1030,4 +786,3 @@
             # the VM at this point, we simply need to make sure the database
             # is updated at some point with the correct state.
             _log_error("post launch update")
->>>>>>> 79a8fd6d

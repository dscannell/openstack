--- conflicted
+++ resolved
@@ -256,14 +256,8 @@
         # Grab the network info (to be used for cleanup later on the host).
         network_info = self.network_api.get_instance_nw_info(context, instance_ref)
 
-<<<<<<< HEAD
-        # Bless this instance, given the db_copy=False here, the bless
-        # will use the same name and no files will be shift around.
+        # Bless this instance for migration.
         migration_url = self.bless_instance(context, instance_id, instance_id,
-=======
-        # Bless this instance for migration.
-        migration_url = self.bless_instance(context, instance_id,
->>>>>>> 1604ee0c
                                             migration_url="mcdist://%s" % devname)
 
         # Run our premigration hook.

--- conflicted
+++ resolved
@@ -33,22 +33,20 @@
 from nova import log as logging
 LOG = logging.getLogger('nova.gridcentric.manager')
 FLAGS = flags.FLAGS
-<<<<<<< HEAD
+
 gridcentric_opts = [
                cfg.BoolOpt('gridcentric_use_image_service',
                default=False,
-               help='Gridcentric should use the image service to store disk copies and descriptors.') ]
-FLAGS.register_opts(gridcentric_opts)
-=======
-flags.DEFINE_bool('gridcentric_use_image_service', False,
-                  'Gridcentric should use the image service to store disk copies and descriptors.')
-flags.DEFINE_string('gridcentric_outgoing_migration_address', None,
-                    'IPv4 address to host migrations from; the VM on the '
+               help='Gridcentric should use the image service to store disk copies and descriptors.'),
+
+               cfg.StrOpt('gridcentric_outgoing_migration_address',
+               default=None,
+               help='IPv4 address to host migrations from; the VM on the '
                     'migration destination will connect to this address. '
                     'Must be in dotted-decimcal format, i.e., ddd.ddd.ddd.ddd. '
                     'By default, the outgoing migration address is determined '
-                    'automatically by the host\'s routing tables.')
->>>>>>> 10a4fee1
+                    'automatically by the host\'s routing tables.')  ]
+FLAGS.register_opts(gridcentric_opts)
 
 from nova import manager
 from nova import utils
@@ -230,14 +228,9 @@
             migration_address = devname
 
         # Bless this instance for migration.
-<<<<<<< HEAD
         migration_url = self.bless_instance(context, instance_uuid,
-                                            migration_url="mcdist://%s" % devname)
-=======
-        migration_url = self.bless_instance(context, instance_id,
                                             migration_url="mcdist://%s" %
                                             migration_address)
->>>>>>> 10a4fee1
 
         # Run our premigration hook.
         self.vms_conn.pre_migration(context, instance_ref, network_info, migration_url)

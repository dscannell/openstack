--- conflicted
+++ resolved
@@ -186,13 +186,9 @@
 
         try:
             # Create a new 'blessed' VM with the given name.
-<<<<<<< HEAD
-            migration_url = self.vms_conn.bless(instance_ref.name,
+            name, migration_url = self.vms_conn.bless(instance_ref.name,
                                                 new_instance_ref.name,
                                                 migration_url=migration_url)
-=======
-            name, memory_url = self.vms_conn.bless(instance_ref.name, new_instance_ref.name, memory_url=memory_url)
->>>>>>> 37975e96
         except Exception, e:
             LOG.debug(_("Error during bless %s: %s"), str(e), traceback.format_exc())
             self._instance_update(context, new_instance_ref.id,
